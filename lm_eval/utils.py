import os
import re
import sys
import yaml
import inspect
import pathlib
import functools
import subprocess
import collections
import importlib.util
import fnmatch

from typing import List, Literal, Union

import gc
import torch
import transformers

from omegaconf import OmegaConf
from jinja2 import BaseLoader, Environment, StrictUndefined
from itertools import islice

from lm_eval.logger import eval_logger


def escaped_split(text, sep_char, maxsplit=-1):
    """Split text into a list on occurrences of the given separation
    character `sep_char`. The separation character may be escaped by a
    backslash to avoid splitting at that location.

    The separation character must be a string of size 1.

    If `maxsplit` is given, at most `maxsplit` splits are done (thus,
    the list will have at most `maxsplit + 1` elements). If `maxsplit`
    is not specified or less than 0, then there is no limit on the
    number of splits (all possible splits are made).
    """
    assert (
        len(sep_char) == 1
    ), "separation string must be a single character for escaped splitting"

    if maxsplit == 0:
        return text
    maxsplit = max(0, maxsplit)

    return re.split(r"(?<!\\)" + sep_char, text, maxsplit)


def simple_parse_args_string(args_string):
    """
    Parses something like
        args1=val1,arg2=val2
    Into a dictionary
    """
    args_string = args_string.strip()
    if not args_string:
        return {}
    arg_list = args_string.split(",")
    args_dict = OmegaConf.to_object(OmegaConf.from_dotlist(arg_list))
    return args_dict


def join_iters(iters):
    for iter in iters:
        yield from iter


def chunks(iter, n=0, fn=None):
    arr = []
    for i, x in enumerate(iter):
        arr.append(x)
        if len(arr) == (fn(i) if fn else n):
            yield arr
            arr = []

    if arr:
        yield arr


def group(arr, fn):
    res = collections.defaultdict(list)

    for ob in arr:
        res[fn(ob)].append(ob)

    return list(res.values())


class MultiChoice:
    def __init__(self, choices):
        self.choices = choices

    # Simple wildcard support (linux filename patterns)
    def __contains__(self, values):
        for value in values.split(","):
            if len(fnmatch.filter(self.choices, value)) == 0:
                eval_logger.info(f"Available tasks to choose:")
                for choice in self.choices:
                    eval_logger.info(f"  - {choice}")
                raise ValueError("'{}' is not in task list".format(value))
        return True

    def __iter__(self):
        for choice in self.choices:
            yield choice


# Returns a list containing all values of the source_list that
# match at least one of the patterns
def pattern_match(patterns, source_list):

    if type(patterns) == str:
        patterns = [patterns]

    task_names = set()
    for pattern in patterns:
        for matching in fnmatch.filter(source_list, pattern):
            task_names.add(matching)
    return sorted(list(task_names))


def general_detokenize(string):
    string = string.replace(" n't", "n't")
    string = string.replace(" )", ")")
    string = string.replace("( ", "(")
    string = string.replace('" ', '"')
    string = string.replace(' "', '"')
    string = re.sub(r" (['.,])", r"\1", string)
    return string


def get_rolling_token_windows(token_list, prefix_token, max_seq_len, context_len):
    """
    - context_len allows for a rolling window context, allowing each prediction window to potentially
      condition on some context

    :param token_list: list
        List of tokens to be PREDICTED
    :param max_seq_len: int
        max_seq_len of model (or max_seq_len we want to use)
    :param context_len: int
        Amount of desired token context for prediction. Needs to be at least 1.
    :param prefix_token: token
        Dummy token like <eos> so the first token has something to condition on
    :return: generator
        Generator of tuples
            (input_tokens, pred_tokens)
        Note: Score only the last len(pred_tokens) logits of the LM
    """
    assert 1 <= context_len <= max_seq_len
    if not token_list:
        return
    # +1 offset, going from input->preds
    pred_len = max_seq_len - context_len + 1
    predicted = 0

    # Special handling for first window: predict all tokens
    first_seq_len = min(max_seq_len, len(token_list))
    yield ([prefix_token] + token_list[: first_seq_len - 1], token_list[:first_seq_len])
    predicted += first_seq_len

    while predicted < len(token_list):
        window_pred_len = min(len(token_list) - predicted, pred_len)
        window_end = predicted + window_pred_len

        yield (
            token_list[window_end - max_seq_len - 1 : window_end - 1],
            token_list[window_end - window_pred_len : window_end],
        )
        predicted += window_pred_len


def make_disjoint_window(pair):
    """Takes output from get_rolling_token_windows and makes the context not overlap with the continuation"""
    a, b = pair
    return a[: len(a) - (len(b) - 1)], b


class Reorderer:
    def __init__(self, arr, fn):
        self.size = len(arr)
        arr = list(enumerate(arr))
        arr = group(arr, lambda x: fn(x[1]))
        # arr = [([y[0] for y in x], x[0][1]) for x in arr]
        # TODO: overhaul reorderer. It currently grouped requests by content but we don't want this
        arr = [([y[0]], x[0][1]) for x in arr for y in x]
        arr.sort(key=lambda x: fn(x[1]))

        self.arr = arr

    def get_reordered(self):
        return [x[1] for x in self.arr]

    def get_original(self, newarr):
        res = [None] * self.size
        cov = [False] * self.size

        for (inds, _), v in zip(self.arr, newarr):
            for ind in inds:
                res[ind] = v
                cov[ind] = True

        assert all(cov)

        return res


class Grouper:
    """
    takes an array `arr` and function `fn` and returns a dictionary
    with keys fn(ob) for each ob in `arr` and with values `self.arr[key]` a list of all
    objects in `arr` satisfying `key == fn(ob)`.
    """

    def __init__(self, arr, fn):
        # self.orig_arr = arr
        self.size = len(arr)
        arr = list(enumerate(arr))

        def group_return_dict(arr, fn):
            res = collections.defaultdict(list)

            for ob in arr:
                res[fn(ob)].append(ob)
            return res

        arr = group_return_dict(arr, lambda x: fn(x[1]))

        # self.arr has format Dict[Tuple[int, <entry from orig. arr>]]
        self.arr = arr
        self._grouped = None

    def get_grouped(self):
        # return the contents but not indices for our grouped dict.
        if self._grouped:
            return self._grouped
        grouped = {}
        for key in self.arr.keys():
            # drop the index from each element of self.arr
            grouped[key] = [y[1] for y in self.arr[key]]
        self._grouped = grouped
        return grouped

    def get_original(self, grouped_dict):
        # take in a grouped dictionary with e.g. results for each key listed
        # in the same order as the instances in `self.arr`, and
        # return the results in the same (single list) order as `self.orig_arr`.
        res = [None] * self.size
        cov = [False] * self.size
        # orig = [None] * self.size

        assert grouped_dict.keys() == self.arr.keys()

        for key in grouped_dict.keys():
            for (ind, _), v in zip(self.arr[key], grouped_dict[key]):
                res[ind] = v
                cov[ind] = True
                # orig[ind] = _

        assert all(cov)
        # assert orig == self.orig_arr

        return res


def make_table(result_dict, column="results"):
    """Generate table of results."""
    from pytablewriter import MarkdownTableWriter, LatexTableWriter

    if column == "results":
        column_name = "Task"
    elif column == "aggregate":
        column_name = "Benchmark"

    md_writer = MarkdownTableWriter()
    latex_writer = LatexTableWriter()
    md_writer.headers = [
<<<<<<< HEAD
        column_name,
        "Version",
=======
        "Task",
        "Version",
        "Fewshot",
>>>>>>> 4168c05f
        "Filter",
        "Metric",
        "Value",
        "",
        "Stderr",
    ]
    latex_writer.headers = [
        column_name,
        "Version",
        "Fewshot",
        "Filter",
        "Metric",
        "Value",
        "",
        "Stderr",
    ]

    values = []

    for k, dic in result_dict[column].items():
        version = result_dict["versions"][k]
        n = str(result_dict["configs"][k]["num_fewshot"])
        for (mf), v in dic.items():
            m, _, f = mf.partition(",")
            if m.endswith("_stderr"):
                continue

            if m + "_stderr" + "," + f in dic:
                se = dic[m + "_stderr" + "," + f]
                values.append([k, version, n, f, m, "%.4f" % v, "±", "%.4f" % se])
            else:
                values.append([k, version, n, f, m, "%.4f" % v, "", ""])
            k = ""
            n = ""
            version = ""
    md_writer.value_matrix = values
    latex_writer.value_matrix = values

    # todo: make latex table look good
    # print(latex_writer.dumps())

    return md_writer.dumps()


def positional_deprecated(fn):
    """
    A decorator to nudge users into passing only keyword args (`kwargs`) to the
    wrapped function, `fn`.
    """

    @functools.wraps(fn)
    def _wrapper(*args, **kwargs):
        if len(args) != 1 if inspect.ismethod(fn) else 0:
            print(
                f"WARNING: using {fn.__name__} with positional arguments is "
                "deprecated and will be disallowed in a future version of "
                "lm-evaluation-harness!"
            )
        return fn(*args, **kwargs)

    return _wrapper


@positional_deprecated
def find_test_root(start_path: pathlib.Path) -> pathlib.Path:
    """
    Search upward in the directory tree to a maximum of three layers
    to find and return the package root (containing the 'tests' folder)
    """
    cur_path = start_path.resolve()
    max_layers = 3
    for _ in range(max_layers):
        if (cur_path / "tests" / "test_version_stable.py").exists():
            return cur_path
        else:
            cur_path = cur_path.parent.resolve()
    raise FileNotFoundError(
        f"Unable to find package root within {max_layers} upwards" + f"of {start_path}"
    )


@positional_deprecated
def run_task_tests(task_list: List[str]):
    """
    Find the package root and run the tests for the given tasks
    """
    import pytest

    package_root = find_test_root(start_path=pathlib.Path(__file__))
    task_string = " or ".join(task_list)
    args = [
        f"{package_root}/tests/test_version_stable.py",
        f"--rootdir={package_root}",
        "-k",
        f"{task_string}",
    ]
    sys.path.append(str(package_root))
    pytest_return_val = pytest.main(args)
    if pytest_return_val:
        raise ValueError(
            f"Not all tests for the specified tasks ({task_list}) ran successfully! Error code: {pytest_return_val}"
        )


def get_git_commit_hash():
    """
    Gets the git commit hash of your current repo (if it exists).
    Source: https://github.com/EleutherAI/gpt-neox/blob/b608043be541602170bfcfb8ec9bf85e8a0799e0/megatron/neox_arguments/neox_args.py#L42
    """
    try:
        git_hash = subprocess.check_output(["git", "describe", "--always"]).strip()
        git_hash = git_hash.decode()
    except subprocess.CalledProcessError or FileNotFoundError:
        # FileNotFoundError occurs when git not installed on system
        git_hash = None
    return git_hash


def import_function(loader, node):

    function_name = loader.construct_scalar(node)
    yaml_path = os.path.dirname(loader.name)

    module_name, function_name = function_name.split(".")
    module_path = os.path.join(yaml_path, "{}.py".format(module_name))

    spec = importlib.util.spec_from_file_location(module_name, module_path)
    module = importlib.util.module_from_spec(spec)
    spec.loader.exec_module(module)

    function = getattr(module, function_name)
    return function


# Add the import_function constructor to the YAML loader
yaml.add_constructor("!function", import_function)


def load_yaml_config(yaml_path):
    with open(yaml_path, "rb") as file:
        yaml_config = yaml.full_load(file)
        yaml_dir = os.path.dirname(yaml_path)

        if "include" in yaml_config:
            include_path = yaml_config["include"]
            del yaml_config["include"]

            if type(include_path) == str:
                include_path = [include_path]

            # Load from the last one first
            include_path.reverse()
            final_yaml_config = {}
            for path in include_path:

                # Assumes that path is a full path.
                # If not found, assume the included yaml
                # is in the same dir as the original yaml
                if not os.path.isfile(path):
                    path = os.path.join(yaml_dir, path)

                try:
                    included_yaml_config = load_yaml_config(path)
                    final_yaml_config.update(included_yaml_config)
                except Exception as ex:
                    # If failed to load, ignore
                    raise ex

            final_yaml_config.update(yaml_config)
            return final_yaml_config
        return yaml_config


def regex_replace(string, pattern, repl, count=0):
    """Implements the `re.sub` function as a custom Jinja filter."""
    return re.sub(pattern, repl, string, count=count)


env = Environment(loader=BaseLoader, undefined=StrictUndefined)
env.filters["regex_replace"] = regex_replace


def apply_template(template, doc):
    rtemplate = env.from_string(template)
    return rtemplate.render(**doc)


def create_iterator(raw_iterator, rank, world_size, limit=None):
    """
    Method for creating a (potentially) sliced and limited
    iterator from a raw document iterator. Used for splitting data
    among ranks in multigpu setting or only pulling a sample of documents
    """
    return islice(raw_iterator, rank, limit, world_size)


def pad_and_concat(
    max_length: int,
    tensors: List[torch.Tensor],
    padding_side: Literal["right", "left"] = "right",
):
    """
    Method for padding a list of tensors given the maximum tensor
    length in the batch. Used for batching inputs and continuations in
    seq2seq models.
    """
    assert (
        padding_side == "left" or padding_side == "right"
    ), f"Unrecognized padding type: '{padding_side}' not 'left' or 'right'"

    for i, tensor in enumerate(tensors):
        if len(tensor.shape) == 2:
            tensor = tensor.squeeze(0)  # squeeze, in case passed [1, seq] size
        tensor_len = tensor.shape[0]
        if tensor_len < max_length:
            if padding_side == "right":
                # right-pad
                tensors[i] = torch.cat(
                    [
                        tensor,  # [seq]
                        torch.zeros(
                            max_length - tensor_len,
                            dtype=torch.long,
                            device=tensor.device,
                        ),  # [padding_length - seq]
                    ],
                    dim=0,
                ).unsqueeze(0)
            else:
                # left-pad
                tensors[i] = torch.cat(
                    [
                        torch.zeros(
                            max_length - tensor_len,
                            dtype=torch.long,
                            device=tensor.device,
                        ),  # [padding_length - seq]
                        tensor,  # [seq]
                    ],
                    dim=0,
                ).unsqueeze(0)
        else:
            tensors[i] = tensor.unsqueeze(0)

    return torch.cat(tensors, dim=0)


def clear_torch_cache():
    gc.collect()
    torch.cuda.empty_cache()


def get_dtype(dtype: Union[str, torch.dtype]) -> torch.dtype:
    """Converts `dtype` from `str` to torch.dtype when possible. Does not use an instantiated HF AutoConfig"""
    if isinstance(dtype, str) and dtype != "auto":
        # Convert `str` args torch dtype: `float16` -> `torch.float16`
        _torch_dtype = getattr(torch, dtype)
    else:
        _torch_dtype = dtype
    return _torch_dtype


# Multi-token stopping criteria
class MultiTokenEOSCriteria(transformers.StoppingCriteria):
    """Criteria to stop on the specified multi-token sequence."""

    def __init__(
        self,
        sequence: str,
        tokenizer: transformers.PreTrainedTokenizer,
        initial_decoder_input_length: int,
        batch_size: int,
    ):
        self.initial_decoder_input_length = initial_decoder_input_length
        self.done_tracker = [False] * batch_size
        self.sequence = sequence
        self.sequence_ids = tokenizer.encode(sequence, add_special_tokens=False)
        self.sequence_id_len = len(self.sequence_ids)
        self.tokenizer = tokenizer

    def __call__(self, input_ids, scores, **kwargs) -> bool:
        # For efficiency, we compare the last n tokens where n is the number of tokens in the stop_sequence
        lookback_ids_batch = input_ids[:, self.initial_decoder_input_length :][
            :, -self.sequence_id_len :
        ]

        lookback_tokens_batch = self.tokenizer.batch_decode(lookback_ids_batch)

        for i, done in enumerate(self.done_tracker):
            if not done:
                self.done_tracker[i] = self.sequence in lookback_tokens_batch[i]
        return False not in self.done_tracker


def stop_sequences_criteria(
    tokenizer: transformers.PreTrainedTokenizer,
    stop_sequences: List[str],
    initial_decoder_input_length: int,
    batch_size: int,
) -> transformers.StoppingCriteriaList:
    return transformers.StoppingCriteriaList(
        [
            *[
                MultiTokenEOSCriteria(
                    sequence, tokenizer, initial_decoder_input_length, batch_size
                )
                for sequence in stop_sequences
            ],
        ]
    )<|MERGE_RESOLUTION|>--- conflicted
+++ resolved
@@ -275,14 +275,8 @@
     md_writer = MarkdownTableWriter()
     latex_writer = LatexTableWriter()
     md_writer.headers = [
-<<<<<<< HEAD
         column_name,
         "Version",
-=======
-        "Task",
-        "Version",
-        "Fewshot",
->>>>>>> 4168c05f
         "Filter",
         "Metric",
         "Value",
