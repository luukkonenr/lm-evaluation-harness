import os
import re
import json
import fnmatch
import jsonlines
import argparse
import logging
from pathlib import Path

from lm_eval import evaluator, utils
from lm_eval.api.registry import ALL_TASKS
from lm_eval.logger import eval_logger, SPACING
from lm_eval.tasks import include_path

from typing import Union


def parse_eval_args() -> argparse.Namespace:
    parser = argparse.ArgumentParser(formatter_class=argparse.RawTextHelpFormatter)
    parser.add_argument("--model", required=True, help="Name of model e.g. `hf`")
    parser.add_argument(
        "--tasks",
        default=None,
        help="Available Tasks:\n - {}".format("\n - ".join(sorted(ALL_TASKS))),
    )
    parser.add_argument(
        "--model_args",
        default="",
        help="String arguments for model, e.g. `pretrained=EleutherAI/pythia-160m,dtype=float32`",
    )
    parser.add_argument(
        "--num_fewshot",
        type=int,
        default=None,
        help="Number of examples in few-shot context",
    )
    parser.add_argument("--batch_size", type=str, default=1)
    parser.add_argument(
        "--max_batch_size",
        type=int,
        default=None,
        help="Maximal batch size to try with --batch_size auto",
    )
    parser.add_argument(
        "--device",
        type=str,
        default=None,
        help="Device to use (e.g. cuda, cuda:0, cpu)",
    )
    parser.add_argument(
        "--output_path",
        default=None,
        type=str,
        metavar="= [dir/file.jsonl] [DIR]",
        help="The path to the output file where the result metrics will be saved. If the path is a directory and log_samples is true, the results will be saved in the directory. Else the parent directory will be used.",
    )
    parser.add_argument(
        "--limit",
        type=float,
        default=None,
        help="Limit the number of examples per task. "
        "If <1, limit is a percentage of the total number of examples.",
    )
    parser.add_argument(
        "--use_cache",
        type=str,
        default=None,
        help="A path to a sqlite db file for caching model responses. `None` if not caching.",
    )
    parser.add_argument("--decontamination_ngrams_path", default=None)  # TODO: not used
    parser.add_argument(
        "--check_integrity",
        action="store_true",
        help="Whether to run the relevant part of the test suite for the tasks",
    )
    parser.add_argument(
        "--write_out",
        action="store_true",
        default=False,
        help="Prints the prompt for the first few documents",
    )
    parser.add_argument(
        "--log_samples",
        action="store_true",
        default=False,
        help="If True, write out all model outputs and documents for per-sample measurement and post-hoc analysis",
    )
    parser.add_argument(
        "--show_config",
        action="store_true",
        default=False,
        help="If True, shows the the full config of all tasks at the end of the evaluation.",
    )
    parser.add_argument(
        "--include_path",
        type=str,
        default=None,
        help="Additional path to include if there are external tasks to include.",
    )
    parser.add_argument(
<<<<<<< HEAD
        "--verbose",
        type=bool,
        default=False,
=======
        "--verbosity",
        type=str,
        default="INFO",
>>>>>>> cf617ab1
        help="Log error when tasks are not registered.",
    )
    return parser.parse_args()


def cli_evaluate(args: Union[argparse.Namespace, None] = None) -> None:
    if not args:
        # we allow for args to be passed externally, else we parse them ourselves
        args = parse_eval_args()

    eval_logger.setLevel(getattr(logging, f"{args.verbosity}"))
    os.environ["TOKENIZERS_PARALLELISM"] = "false"

    if args.limit:
        eval_logger.warning(
            " --limit SHOULD ONLY BE USED FOR TESTING."
            "REAL METRICS SHOULD NOT BE COMPUTED USING LIMIT."
        )

    if args.include_path is not None:
        eval_logger.info(f"Including path: {args.include_path}")
        include_path(args.include_path)

    if args.tasks is None:
        task_names = ALL_TASKS
    else:
        if os.path.isdir(args.tasks):
            import glob

            task_names = []
            yaml_path = os.path.join(args.tasks, "*.yaml")
            for yaml_file in glob.glob(yaml_path):
                config = utils.load_yaml_config(yaml_file)
                task_names.append(config)
        else:
            tasks_list = args.tasks.split(",")
            task_names = utils.pattern_match(tasks_list, ALL_TASKS)
            for task in [task for task in tasks_list if task not in task_names]:
                if os.path.isfile(task):
                    config = utils.load_yaml_config(task)
                    task_names.append(config)
            task_missing = [task for task in tasks_list if task not in task_names]

            if task_missing:
                missing = ", ".join(task_missing)
                eval_logger.error(
                    f"Tasks were not found: {missing}\n"
                    f"{SPACING}Try `lm-eval -h` for list of available tasks",
                )
                raise ValueError(
                    f"Tasks {missing} were not found. Try `lm-eval -h` for list of available tasks."
                )

    if args.output_path:
        path = Path(args.output_path)
        # check if file or 'dir/results.json' exists
        if path.is_file() or Path(args.output_path).joinpath("results.json").is_file():
            eval_logger.warning(
                f"File already exists at {path}. Results will be overwritten."
            )
            output_path_file = path.joinpath("results.json")
            assert not path.is_file(), "File already exists"
        # if path json then get parent dir
        elif path.suffix in (".json", ".jsonl"):
            output_path_file = path
            path.parent.mkdir(parents=True, exist_ok=True)
            path = path.parent
        else:
            path.mkdir(parents=True, exist_ok=True)
            output_path_file = path.joinpath("results.json")
    elif args.log_samples and not args.output_path:
        assert args.output_path, "Specify --output_path"

    eval_logger.info(f"Selected Tasks: {task_names}")
    eval_logger.verbose = args.verbose

    results = evaluator.simple_evaluate(
        model=args.model,
        model_args=args.model_args,
        tasks=task_names,
        num_fewshot=args.num_fewshot,
        batch_size=args.batch_size,
        max_batch_size=args.max_batch_size,
        device=args.device,
        use_cache=args.use_cache,
        limit=args.limit,
        decontamination_ngrams_path=args.decontamination_ngrams_path,
        check_integrity=args.check_integrity,
        write_out=args.write_out,
        log_samples=args.log_samples,
    )

    if results is not None:
        if args.log_samples:
            samples = results.pop("samples")
        dumped = json.dumps(results, indent=2, default=lambda o: str(o))
        if args.show_config:
            print(dumped)

        batch_sizes = ",".join(map(str, results["config"]["batch_sizes"]))

        if args.output_path:
            output_path_file.open("w").write(dumped)

            if args.log_samples:
                for task_name, config in results["configs"].items():
                    output_name = "{}_{}".format(
                        re.sub("/|=", "__", args.model_args), task_name
                    )
                    filename = path.joinpath(f"{output_name}.jsonl")

                    with jsonlines.open(filename, "w") as f:
                        f.write_all(samples[task_name])

        print(
            f"{args.model} ({args.model_args}), limit: {args.limit}, num_fewshot: {args.num_fewshot}, "
            f"batch_size: {args.batch_size}{f' ({batch_sizes})' if batch_sizes else ''}"
        )
        print(evaluator.make_table(results))
        if "groups" in results:
            print(evaluator.make_table(results, "groups"))


if __name__ == "__main__":
    cli_evaluate()<|MERGE_RESOLUTION|>--- conflicted
+++ resolved
@@ -98,15 +98,9 @@
         help="Additional path to include if there are external tasks to include.",
     )
     parser.add_argument(
-<<<<<<< HEAD
-        "--verbose",
-        type=bool,
-        default=False,
-=======
         "--verbosity",
         type=str,
         default="INFO",
->>>>>>> cf617ab1
         help="Log error when tasks are not registered.",
     )
     return parser.parse_args()
